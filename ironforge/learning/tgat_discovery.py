"""
TGAT Discovery Engine for Archaeological Pattern Discovery
Temporal Graph Attention Network for market pattern archaeology
"""

import logging
from typing import Any, Dict

import networkx as nx
import numpy as np
import torch
import torch.nn as nn
import torch.nn.functional as F

logger = logging.getLogger(__name__)


class TemporalAttentionLayer(nn.Module):
    """Multi-head temporal attention for 45D node features"""

    def __init__(self, input_dim=45, hidden_dim=44, num_heads=4):
        super().__init__()
        self.input_dim = input_dim
        self.hidden_dim = hidden_dim
        self.num_heads = num_heads
        self.head_dim = hidden_dim // num_heads

        # Project 45D to 44D for multi-head processing
        self.input_projection = nn.Linear(input_dim, hidden_dim)

        # Multi-head attention components
        self.query = nn.Linear(hidden_dim, hidden_dim)
        self.key = nn.Linear(hidden_dim, hidden_dim)
        self.value = nn.Linear(hidden_dim, hidden_dim)

        # Temporal encoding
        self.temporal_encoding = nn.Linear(1, hidden_dim)

        # Output projection
        self.output_projection = nn.Linear(hidden_dim, hidden_dim)

        logger.info(f"Temporal Attention Layer: {input_dim}D -> {hidden_dim}D, {num_heads} heads")

    def forward(self, node_features, edge_features, temporal_distances):
        """
        Forward pass with temporal attention

        Args:
            node_features: [N, 45] node feature tensor
            edge_features: [E, 20] edge feature tensor
            temporal_distances: [E, 1] temporal distance tensor

        Returns:
            attended_features: [N, 44] attended node features
            attention_weights: [N, N] attention weight matrix
        """
<<<<<<< HEAD
        _batch_size, seq_len = node_features.size(0), node_features.size(0)
=======
        batch_size, seq_len = node_features.size(0), node_features.size(0)
>>>>>>> cee6ede7

        # Project 45D to 44D
        projected_features = self.input_projection(node_features)  # [N, 44]

        # Generate Q, K, V
        Q = self.query(projected_features)  # [N, 44]
        K = self.key(projected_features)  # [N, 44]
        V = self.value(projected_features)  # [N, 44]

        # Reshape for multi-head attention
        Q = Q.view(seq_len, self.num_heads, self.head_dim).transpose(0, 1)  # [4, N, 11]
        K = K.view(seq_len, self.num_heads, self.head_dim).transpose(0, 1)  # [4, N, 11]
        V = V.view(seq_len, self.num_heads, self.head_dim).transpose(0, 1)  # [4, N, 11]

        # Compute attention scores
        attention_scores = torch.matmul(Q, K.transpose(-2, -1)) / np.sqrt(
            self.head_dim
        )  # [4, N, N]

        # Apply temporal encoding if temporal distances provided
        if temporal_distances is not None and len(temporal_distances) > 0:
<<<<<<< HEAD
            self.temporal_encoding(temporal_distances.float().unsqueeze(-1))  # [E, 44]
=======
            temporal_encoding = self.temporal_encoding(
                temporal_distances.float().unsqueeze(-1)
            )  # [E, 44]
>>>>>>> cee6ede7
            # This is a simplified temporal bias - in practice would be more sophisticated
            temporal_bias = torch.zeros(seq_len, seq_len, device=node_features.device)
            attention_scores = attention_scores + temporal_bias.unsqueeze(0)  # [4, N, N]

        # Apply softmax
        attention_weights = F.softmax(attention_scores, dim=-1)  # [4, N, N]

        # Apply attention to values
        attended = torch.matmul(attention_weights, V)  # [4, N, 11]

        # Concatenate heads
        attended = attended.transpose(0, 1).contiguous().view(seq_len, -1)  # [N, 44]

        # Output projection
        output = self.output_projection(attended)  # [N, 44]

        # Return average attention weights across heads for interpretability
        avg_attention = attention_weights.mean(dim=0)  # [N, N]

        return output, avg_attention


class IRONFORGEDiscovery(nn.Module):
    """
    IRONFORGE Discovery Engine using TGAT
    Archaeological pattern discovery through temporal graph attention
    """

    def __init__(self, node_dim=45, edge_dim=20, hidden_dim=44, num_layers=2):
        super().__init__()
        self.node_dim = node_dim
        self.edge_dim = edge_dim
        self.hidden_dim = hidden_dim
        self.num_layers = num_layers

        # Temporal attention layers
        self.attention_layers = nn.ModuleList(
            [
                TemporalAttentionLayer(node_dim if i == 0 else hidden_dim, hidden_dim)
                for i in range(num_layers)
            ]
        )

        # Edge processing network
        self.edge_processor = nn.Sequential(
            nn.Linear(edge_dim, hidden_dim), nn.ReLU(), nn.Linear(hidden_dim, hidden_dim)
        )

        # Pattern discovery head
        self.pattern_classifier = nn.Sequential(
            nn.Linear(hidden_dim, hidden_dim // 2),
            nn.ReLU(),
            nn.Dropout(0.1),
            nn.Linear(hidden_dim // 2, 16),  # 16 pattern types
            nn.Sigmoid(),
        )

        # Archaeological significance scorer
        self.significance_scorer = nn.Sequential(
            nn.Linear(hidden_dim, hidden_dim // 4),
            nn.ReLU(),
            nn.Linear(hidden_dim // 4, 1),
            nn.Sigmoid(),
<<<<<<< HEAD
        )

        logger.info(
            f"IRONFORGE Discovery initialized: {node_dim}D nodes, {edge_dim}D edges, {num_layers} layers"
        )

=======
        )

        logger.info(
            f"IRONFORGE Discovery initialized: {node_dim}D nodes, {edge_dim}D edges, {num_layers} layers"
        )

>>>>>>> cee6ede7
    def forward(self, graph: nx.Graph) -> Dict[str, torch.Tensor]:
        """
        Discover archaeological patterns in session graph

        Args:
            graph: NetworkX graph with rich features

        Returns:
            Dictionary containing:
            - pattern_scores: [N, 16] pattern type probabilities
            - attention_weights: [N, N] attention weight matrix
            - significance_scores: [N, 1] archaeological significance
            - node_embeddings: [N, 44] final node embeddings
        """
        try:
            # Extract features from graph
            nodes = list(graph.nodes())
            edges = list(graph.edges())

            if len(nodes) == 0:
                logger.warning("Empty graph provided")
                return self._empty_result()

            # Get node features [N, 45]
            node_features = torch.stack([graph.nodes[node]["feature"] for node in nodes])

            # Get edge features [E, 20]
            edge_features = (
                torch.stack([graph.edges[edge]["feature"] for edge in edges])
                if edges
                else torch.zeros(0, self.edge_dim)
            )

            # Get temporal distances
            temporal_distances = (
                torch.tensor([graph.edges[edge].get("temporal_distance", 1.0) for edge in edges])
                if edges
                else torch.zeros(0)
            )

            logger.info(f"Processing graph: {len(nodes)} nodes, {len(edges)} edges")

            # Apply temporal attention layers
            current_features = node_features
            attention_weights = None

            for i, layer in enumerate(self.attention_layers):
                current_features, attention_weights = layer(
                    current_features, edge_features, temporal_distances
                )
                logger.debug(f"Layer {i+1} output shape: {current_features.shape}")

            # Discover patterns
            pattern_scores = self.pattern_classifier(current_features)  # [N, 16]

            # Score archaeological significance
            significance_scores = self.significance_scorer(current_features)  # [N, 1]

            # Prepare results
            results = {
                "pattern_scores": pattern_scores,
                "attention_weights": attention_weights,
                "significance_scores": significance_scores,
                "node_embeddings": current_features,
                "session_name": nodes[0] if nodes else "unknown",
            }

            logger.info(
                f"Discovery complete: found {(pattern_scores > 0.5).sum().item()} significant patterns"
            )
            return results

        except Exception as e:
            logger.error(f"Discovery failed: {e}")
            return self._empty_result()

    def _empty_result(self) -> Dict[str, torch.Tensor]:
        """Return empty result structure"""
        return {
            "pattern_scores": torch.zeros(0, 16),
            "attention_weights": torch.zeros(0, 0),
            "significance_scores": torch.zeros(0, 1),
            "node_embeddings": torch.zeros(0, self.hidden_dim),
            "session_name": "empty",
        }

    def discover_session_patterns(self, session_data: Dict[str, Any]) -> Dict[str, Any]:
        """
        High-level interface for session pattern discovery

        Args:
            session_data: Session JSON data

        Returns:
            Archaeological discovery results with interpretable patterns
        """
        try:
            # Build graph from session data
            from ironforge.learning.enhanced_graph_builder import EnhancedGraphBuilder

            graph_builder = EnhancedGraphBuilder()
            graph = graph_builder.build_session_graph(session_data)

            # Discover patterns
            results = self.forward(graph)

            # Interpret results
            interpreted_results = self._interpret_discoveries(results, session_data)

            return interpreted_results

        except Exception as e:
            logger.error(f"Session discovery failed: {e}")
            return {
                "status": "error",
                "error": str(e),
                "session_name": session_data.get("session_name", "unknown"),
            }

    def _interpret_discoveries(
        self, results: Dict[str, torch.Tensor], session_data: Dict[str, Any]
    ) -> Dict[str, Any]:
        """Interpret neural network outputs into archaeological insights"""

        session_name = session_data.get("session_name", "unknown")

        # Extract significant patterns (threshold > 0.5)
        pattern_scores = results["pattern_scores"]
        significance_scores = results["significance_scores"]
        attention_weights = results["attention_weights"]

        significant_patterns = []
        if pattern_scores.size(0) > 0:
            significant_mask = (pattern_scores > 0.5).any(dim=1)
            significant_indices = torch.where(significant_mask)[0]

            for idx in significant_indices:
                pattern_types = torch.where(pattern_scores[idx] > 0.5)[0]
                significance = significance_scores[idx].item()

                significant_patterns.append(
                    {
                        "event_index": idx.item(),
                        "pattern_types": pattern_types.tolist(),
                        "pattern_scores": pattern_scores[idx].tolist(),
                        "archaeological_significance": significance,
                        "attention_received": (
                            attention_weights[idx].sum().item()
                            if attention_weights.size(0) > 0
                            else 0.0
                        ),
                    }
                )

        # Calculate session-level metrics
        session_metrics = {
            "total_events": pattern_scores.size(0),
            "significant_patterns": len(significant_patterns),
            "average_significance": (
                significance_scores.mean().item() if significance_scores.size(0) > 0 else 0.0
            ),
            "pattern_density": len(significant_patterns) / max(pattern_scores.size(0), 1),
            "attention_entropy": self._calculate_attention_entropy(attention_weights),
        }

        return {
            "status": "success",
            "session_name": session_name,
            "session_metrics": session_metrics,
            "significant_patterns": significant_patterns,
            "raw_results": {
                "pattern_scores": pattern_scores.tolist(),
                "significance_scores": significance_scores.tolist(),
                "attention_weights": (
                    attention_weights.tolist() if attention_weights.size(0) > 0 else []
                ),
            },
        }

    def _calculate_attention_entropy(self, attention_weights: torch.Tensor) -> float:
        """Calculate entropy of attention distribution"""
        if attention_weights.size(0) == 0:
            return 0.0

        # Normalize attention weights
        attention_dist = F.softmax(attention_weights.flatten(), dim=0)

        # Calculate entropy
        entropy = -torch.sum(attention_dist * torch.log(attention_dist + 1e-10))
        return entropy.item()


def infer_shard_embeddings(data, out_dir: str, loader_cfg):  # type: ignore[no-untyped-def]
    """Minimal stub that writes placeholder embeddings and patterns.

    Parameters
    ----------
    data : Any
        Ignored graph data.
    out_dir : str
        Base output directory for run.
    loader_cfg : Any
        Configuration for the loader (unused).

    Returns
    -------
    tuple[str, str]
        Paths to the embeddings and patterns parquet files.
    """
    from pathlib import Path
    import pandas as pd

    run_path = Path(out_dir)
    emb_dir = run_path / "embeddings"
    patt_dir = run_path / "patterns"
    emb_dir.mkdir(parents=True, exist_ok=True)
    patt_dir.mkdir(parents=True, exist_ok=True)

    emb_path = emb_dir / "embeddings.parquet"
    patt_path = patt_dir / "patterns.parquet"
    pd.DataFrame().to_parquet(emb_path)
    pd.DataFrame().to_parquet(patt_path)
    return str(emb_path), str(patt_path)<|MERGE_RESOLUTION|>--- conflicted
+++ resolved
@@ -3,14 +3,13 @@
 Temporal Graph Attention Network for market pattern archaeology
 """
 
-import logging
-from typing import Any, Dict
-
-import networkx as nx
-import numpy as np
 import torch
 import torch.nn as nn
 import torch.nn.functional as F
+import networkx as nx
+import numpy as np
+from typing import Dict, List, Tuple, Optional, Any
+import logging
 
 logger = logging.getLogger(__name__)
 
@@ -54,11 +53,7 @@
             attended_features: [N, 44] attended node features
             attention_weights: [N, N] attention weight matrix
         """
-<<<<<<< HEAD
-        _batch_size, seq_len = node_features.size(0), node_features.size(0)
-=======
         batch_size, seq_len = node_features.size(0), node_features.size(0)
->>>>>>> cee6ede7
 
         # Project 45D to 44D
         projected_features = self.input_projection(node_features)  # [N, 44]
@@ -80,13 +75,9 @@
 
         # Apply temporal encoding if temporal distances provided
         if temporal_distances is not None and len(temporal_distances) > 0:
-<<<<<<< HEAD
-            self.temporal_encoding(temporal_distances.float().unsqueeze(-1))  # [E, 44]
-=======
             temporal_encoding = self.temporal_encoding(
                 temporal_distances.float().unsqueeze(-1)
             )  # [E, 44]
->>>>>>> cee6ede7
             # This is a simplified temporal bias - in practice would be more sophisticated
             temporal_bias = torch.zeros(seq_len, seq_len, device=node_features.device)
             attention_scores = attention_scores + temporal_bias.unsqueeze(0)  # [4, N, N]
@@ -150,21 +141,12 @@
             nn.ReLU(),
             nn.Linear(hidden_dim // 4, 1),
             nn.Sigmoid(),
-<<<<<<< HEAD
         )
 
         logger.info(
             f"IRONFORGE Discovery initialized: {node_dim}D nodes, {edge_dim}D edges, {num_layers} layers"
         )
 
-=======
-        )
-
-        logger.info(
-            f"IRONFORGE Discovery initialized: {node_dim}D nodes, {edge_dim}D edges, {num_layers} layers"
-        )
-
->>>>>>> cee6ede7
     def forward(self, graph: nx.Graph) -> Dict[str, torch.Tensor]:
         """
         Discover archaeological patterns in session graph
