--- conflicted
+++ resolved
@@ -3,11 +3,6 @@
 import argparse
 import contextlib
 import json
-<<<<<<< HEAD
-=======
-import pickle
-import warnings
->>>>>>> 97af2e32
 import sys
 import warnings
 from pathlib import Path
